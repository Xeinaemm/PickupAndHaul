--- conflicted
+++ resolved
@@ -580,17 +580,8 @@
                                 count -= capacityOver;
                                 if (count <= 0)
                                 {
-<<<<<<< HEAD
-                                        // Clean up all targets added during this allocation
-                                        for (int i = 0; i < targetsAddedCount && job.targetQueueB.Count > 0; i++)
-                                        {
+                                        if (addedTargetB && job.targetQueueB.Count > 0)
                                                 job.targetQueueB.RemoveAt(job.targetQueueB.Count - 1);
-                                        }
-=======
-                                        // Remove all targets added by this execution
-                                        if (targetsAddedCount > 0 && job.targetQueueB.Count >= targetsAddedCount)
-                                                job.targetQueueB.RemoveRange(job.targetQueueB.Count - targetsAddedCount, targetsAddedCount);
->>>>>>> c2a8981e
                                         PerformanceProfiler.EndTimer("AllocateThingAtCell");
                                         Log.Message($"Nowhere else to store, skipping {nextThing} due to zero capacity");
                                         return false;
@@ -603,17 +594,8 @@
 
                 if (count <= 0)
                 {
-<<<<<<< HEAD
-                        // Clean up all targets added during this allocation
-                        for (int i = 0; i < targetsAddedCount && job.targetQueueB.Count > 0; i++)
-                        {
+                        if (addedTargetB && job.targetQueueB.Count > 0)
                                 job.targetQueueB.RemoveAt(job.targetQueueB.Count - 1);
-                        }
-=======
-                        // Remove all targets added by this execution
-                        if (targetsAddedCount > 0 && job.targetQueueB.Count >= targetsAddedCount)
-                                job.targetQueueB.RemoveRange(job.targetQueueB.Count - targetsAddedCount, targetsAddedCount);
->>>>>>> c2a8981e
                         PerformanceProfiler.EndTimer("AllocateThingAtCell");
                         Log.Message($"Skipping {nextThing} due to zero capacity");
                         return false;
