--- conflicted
+++ resolved
@@ -242,18 +242,11 @@
 		};
 	}
 
-<<<<<<< HEAD
-	private static ThingCount FirstUnloadableThing(Pawn pawn, HashSet<Thing> carriedThings)
-	{
-		PerformanceProfiler.StartTimer("FirstUnloadableThing");
-		var innerPawnContainer = pawn.inventory.innerContainer;
-=======
         private static ThingCount FirstUnloadableThing(Pawn pawn, HashSet<Thing> carriedThings)
         {
 			PerformanceProfiler.StartTimer("FirstUnloadableThing");
                 var innerPawnContainer = pawn.inventory.innerContainer;
                 Thing best = null;
->>>>>>> 3097a456
 
                 foreach (var thing in carriedThings)
                 {
@@ -263,25 +256,6 @@
                                 var stragglerDef = thing.def;
                                 carriedThings.Remove(thing);
 
-<<<<<<< HEAD
-				//we have no method of grabbing the newly generated thingID. This is the solution to that.
-				for (var i = 0; i < innerPawnContainer.Count; i++)
-				{
-					var dirtyStraggler = innerPawnContainer[i];
-					if (dirtyStraggler.def == stragglerDef)
-					{
-						PerformanceProfiler.EndTimer("FirstUnloadableThing");
-						return new ThingCount(dirtyStraggler, dirtyStraggler.stackCount);
-					}
-				}
-			}
-			PerformanceProfiler.EndTimer("FirstUnloadableThing");
-			return new ThingCount(thing, thing.stackCount);
-		}
-		PerformanceProfiler.EndTimer("FirstUnloadableThing");
-		return default;
-	}
-=======
                                 for (var i = 0; i < innerPawnContainer.Count; i++)
                                 {
                                         var dirtyStraggler = innerPawnContainer[i];
@@ -311,5 +285,4 @@
                         return compare != 0 ? compare : string.CompareOrdinal(a.def.defName, b.def.defName);
                 }
         }
->>>>>>> 3097a456
 }