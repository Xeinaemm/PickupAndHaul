--- conflicted
+++ resolved
@@ -244,21 +244,6 @@
 
         private static ThingCount FirstUnloadableThing(Pawn pawn, HashSet<Thing> carriedThings)
         {
-<<<<<<< HEAD
-                var innerPawnContainer = pawn.inventory.innerContainer;
-
-                Thing bestThing = null;
-                int bestCategory = int.MaxValue;
-                string bestName = null;
-                Thing removeFromSet = null;
-
-                foreach (var thing in carriedThings)
-                {
-                        if (!innerPawnContainer.Contains(thing))
-                        {
-                                removeFromSet = thing;
-                                var stragglerDef = thing.def;
-=======
 			PerformanceProfiler.StartTimer("FirstUnloadableThing");
                 var innerPawnContainer = pawn.inventory.innerContainer;
                 Thing best = null;
@@ -271,42 +256,11 @@
                                 var stragglerDef = thing.def;
                                 carriedThings.Remove(thing);
 
->>>>>>> 8cb38bae
                                 for (var i = 0; i < innerPawnContainer.Count; i++)
                                 {
                                         var dirtyStraggler = innerPawnContainer[i];
                                         if (dirtyStraggler.def == stragglerDef)
                                         {
-<<<<<<< HEAD
-                                                if (removeFromSet != null)
-                                                {
-                                                        carriedThings.Remove(removeFromSet);
-                                                }
-                                                return new ThingCount(dirtyStraggler, dirtyStraggler.stackCount);
-                                        }
-                                }
-                        }
-                        else
-                        {
-                                var categoryIndex = thing.def.FirstThingCategory?.index ?? int.MaxValue;
-                                if (bestThing == null
-                                        || categoryIndex < bestCategory
-                                        || (categoryIndex == bestCategory && string.CompareOrdinal(thing.def.defName, bestName) < 0))
-                                {
-                                        bestThing = thing;
-                                        bestCategory = categoryIndex;
-                                        bestName = thing.def.defName;
-                                }
-                        }
-                }
-
-                if (removeFromSet != null)
-                {
-                        carriedThings.Remove(removeFromSet);
-                }
-
-                return bestThing != null ? new ThingCount(bestThing, bestThing.stackCount) : default;
-=======
                                                 PerformanceProfiler.EndTimer("FirstUnloadableThing");
                                                 return new ThingCount(dirtyStraggler, dirtyStraggler.stackCount);
                                         }
@@ -330,6 +284,5 @@
                         var compare = catA.CompareTo(catB);
                         return compare != 0 ? compare : string.CompareOrdinal(a.def.defName, b.def.defName);
                 }
->>>>>>> 8cb38bae
         }
 }